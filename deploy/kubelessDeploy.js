--- conflicted
+++ resolved
@@ -436,13 +436,6 @@
                     let redeployed = false;
                     thirdPartyResources.ns.functions.get((err, functionsInfo) => {
                       if (err) throw err;
-<<<<<<< HEAD
-                      const existingFunction = _.find(functionsInfo.items, item => (
-                        name === item.metadata.name &&
-                        _.isEqual(item.spec, funcs.spec)
-                      ));
-                      if (existingFunction) {
-=======
                       // Check if the function has been already deployed
                       let existingFunction = false;
                       let existingSameFunction = false;
@@ -455,7 +448,6 @@
                         }
                       });
                       if (existingSameFunction) {
->>>>>>> b8f3644f
                         // The same function is already deployed, skipping the deployment
                         this.serverless.cli.log(
                             `Function ${name} has not changed. Skipping deployment`
